/*
Copyright (C) 2012  Gregory Nietsky <gregory@distrotetch.co.za>
        http://www.distrotech.co.za

This program is free software: you can redistribute it and/or modify
it under the terms of the GNU General Public License as published by
the Free Software Foundation, either version 3 of the License, or
(at your option) any later version.

This program is distributed in the hope that it will be useful,
but WITHOUT ANY WARRANTY; without even the implied warranty of
MERCHANTABILITY or FITNESS FOR A PARTICULAR PURPOSE.  See the
GNU General Public License for more details.

You should have received a copy of the GNU General Public License
along with this program.  If not, see <http://www.gnu.org/licenses/>.
*/

/** @file
  * @ingroup LIB-IFACE
  * @brief Wrapper arround Linux libnetlink for managing network interfaces.
  * @addtogroup LIB-IFACE
  * @{*/


#ifndef __WIN32
#include <netinet/in.h>
#include <linux/if_vlan.h>
#include <linux/if_ether.h>
#include <linux/if_packet.h>
#include <linux/if_tun.h>
#include <linux/if_arp.h>
#include <linux/sockios.h>
#include <linux/if.h>
#include <ifaddrs.h>
#include <sys/ioctl.h>
#include <netdb.h>
#else
#include <winsock2.h>
#include <ws2tcpip.h>
#define ETH_ALEN 8
#endif

#include <sys/time.h>
#include <fcntl.h>
#include <stdio.h>
#include <stdint.h>
#include <string.h>
#include <unistd.h>

#include "include/dtsapp.h"
#ifndef __WIN32
#include "libnetlink/include/libnetlink.h"
#include "libnetlink/include/ll_map.h"
#include "libnetlink/include/utils.h"

static struct rtnl_handle *nlh;

#endif


/** @brief Order of precidence of ipv4*/
enum ipv4_score {
	/** @brief Zeroconf IP's 169.254/16*/
	IPV4_SCORE_ZEROCONF = 1 << 0,
	/** @brief Reseverd "private" ip addresses*/
	IPV4_SCORE_RESERVED = 1 << 1,
	/** @brief Routable IP's*/
	IPV4_SCORE_ROUTABLE = 1 << 2
};

/** @brief Return best ipv6 address in order of FFC/7 2002/16 ...*/
enum ipv6_score {
	/** @brief Adminstrivly allocated addresses (FC/7)*/
	IPV6_SCORE_RESERVED = 1 << 0,
	/** @brief 6in4 address space*/
	IPV6_SCORE_SIXIN4 = 1 << 1,
	/** @brief Other routable addresses*/
	IPV6_SCORE_ROUTABLE = 1 << 2
};

#ifndef __WIN32

/** @brief IP Netlink request.*/
struct iplink_req {
	/** @brief Netlink message header*/
	struct nlmsghdr		n;
	/** @brief Interface info message*/
	struct ifinfomsg	i;
	/** @brief Request buffer*/
	char			buf[1024];
};

/** @brief IP Netlink IP addr request.*/
struct ipaddr_req {
	/** @brief Netlink message header*/
	struct nlmsghdr		n;
	/** @brief Interface addr message*/
	struct ifaddrmsg	i;
	/** @brief Request buffer*/
	char			buf[1024];
};

static void nlhandle_free(void *data) {
	struct rtnl_handle *nlh = data;

	if (data) {
		rtnl_close(nlh);
	}
}

static struct rtnl_handle *nlhandle(int subscriptions) {
	struct rtnl_handle *nlh;

	if (!(nlh = objalloc(sizeof(*nlh), nlhandle_free)) || (rtnl_open(nlh, 0))) {
		if (nlh) {
			objunref(nlh);
		}
		return (NULL);
	}

	/*initilise the map*/
	ll_init_map(nlh, 0);
	objref(nlh);

	return (nlh);
}

/** @brief Close netlink socket on application termination.*/
extern void closenetlink() {
	if (nlh) {
		objunref(nlh);
	}
}

/** @brief Get the netlink interface for a named interface.
  * @param ifname Interface name.
  * @returns Index of the interface.*/
extern int get_iface_index(const char *ifname) {
	int ifindex;

	if (!objref(nlh) && !(nlh = nlhandle(0))) {
		return (0);
	}

	objlock(nlh);
	ll_init_map(nlh, 1);
	objunlock(nlh);

	ifindex = ll_name_to_index(ifname);

	objunref(nlh);
	return (ifindex);
}

/** @brief Delete network interface
  * @param iface Interface name to delete.
  * @returns -1 on error.*/
static int delete_interface(char *iface) {
	struct iplink_req *req;
	int ifindex, ret;

	/*check ifname grab a ref to nlh or open it*/
	if (strlenzero(iface) || (strlen(iface) > IFNAMSIZ) ||
			(!objref(nlh) && !(nlh = nlhandle(0)))) {
		return (-1);
	}

	/*set the index of base interface*/
	if (!(ifindex = get_iface_index(iface))) {
		objunref(nlh);
		return (-1);
	}

	if (!(req = objalloc(sizeof(*req), NULL))) {
		objunref(nlh);
		return (-1);
	}

	req->n.nlmsg_len = NLMSG_LENGTH(sizeof(struct ifinfomsg));
	req->n.nlmsg_type = RTM_DELLINK;
	req->n.nlmsg_flags = NLM_F_REQUEST;

	/*config base/dev/mac*/
	req->i.ifi_index = ifindex;

	objlock(nlh);
	ret = rtnl_talk(nlh, &req->n, 0, 0, NULL);
	objunlock(nlh);

	objunref(nlh);
	objunref(req);

	return (ret);
}

/** @brief Delete a VLAN.
  * @param ifname Interface we deleting vlan from.
  * @param vid VLAN id to delete.
  * @returns -1 on error.*/
extern int delete_kernvlan(char *ifname, int vid) {
	char iface[IFNAMSIZ+1];

	/*check ifname grab a ref to nlh or open it*/
	snprintf(iface, IFNAMSIZ, "%s.%i", ifname, vid);
	return (delete_interface(iface));
}


/** @brief Create a VLAN on a interface
  * @param ifname Interface to add VLAN to.
  * @param vid VLAN id to add.
  * @returns -1 on error.*/
extern int create_kernvlan(char *ifname, unsigned short vid) {
	struct iplink_req *req;
	char iface[IFNAMSIZ+1];
	struct rtattr *data, *linkinfo;
	char *type = "vlan";
	int ifindex, ret;

	if (strlenzero(ifname) || (strlen(ifname) > IFNAMSIZ) ||
			(!objref(nlh) && !(nlh = nlhandle(0)))) {
		return (-1);
	}

	/*set the index of base interface*/
	if (!(ifindex = get_iface_index(ifname))) {
		objunref(nlh);
		return (-1);
	}

	if (!(req = objalloc(sizeof(*req), NULL))) {
		objunref(nlh);
		return (-1);
	}

	snprintf(iface, IFNAMSIZ, "%s.%i", ifname, vid);
	req->n.nlmsg_len = NLMSG_LENGTH(sizeof(struct ifinfomsg));
	req->n.nlmsg_type = RTM_NEWLINK;
	req->n.nlmsg_flags = NLM_F_CREATE | NLM_F_EXCL | NLM_F_REQUEST;

	/*config base/dev/mac*/
	addattr_l(&req->n, sizeof(*req), IFLA_LINK, &ifindex, sizeof(ifindex));
	addattr_l(&req->n, sizeof(*req), IFLA_IFNAME, iface, strlen(iface));

	/*type*/
	linkinfo  = NLMSG_TAIL(&req->n);
	addattr_l(&req->n, sizeof(*req), IFLA_LINKINFO, NULL, 0);
	addattr_l(&req->n, sizeof(*req), IFLA_INFO_KIND, type, strlen(type));

	/*vid*/
	data = NLMSG_TAIL(&req->n);
	addattr_l(&req->n, sizeof(*req), IFLA_INFO_DATA, NULL, 0);
	addattr_l(&req->n, sizeof(*req), IFLA_VLAN_ID, &vid, sizeof(vid));

	data->rta_len = (char *)NLMSG_TAIL(&req->n) - (char *)data;
	linkinfo->rta_len = (char *)NLMSG_TAIL(&req->n) - (char *)linkinfo;

	objlock(nlh);
	ret = rtnl_talk(nlh, &req->n, 0, 0, NULL);
	objunlock(nlh);

	objunref(nlh);
	objunref(req);

	return (ret);
}

/** @brief Delete Kernel MAC VLAN
  * @param ifname Interface to delete.
  * @returns -1 on error.*/
extern int delete_kernmac(char *ifname) {

	return (delete_interface(ifname));
}

<<<<<<< HEAD
/** @brief Create a kernal MAC VLAN
  * @param ifname Interface name to create
  * @param macdev Base interface
  * @param mac MAC address to use or random if NULL.
  * @returns -1 on error.*/
=======
#ifdef IFLA_MACVLAN_MODE
>>>>>>> 99859730
extern int create_kernmac(char *ifname, char *macdev, unsigned char *mac) {
	struct iplink_req *req;
	struct rtattr *data, *linkinfo;
	unsigned char lmac[ETH_ALEN];
	char *type = "macvlan";
	int ifindex, ret;

	if (strlenzero(ifname) || (strlen(ifname) > IFNAMSIZ) ||
			strlenzero(macdev) || (strlen(macdev) > IFNAMSIZ) ||
			(!objref(nlh) && !(nlh = nlhandle(0)))) {
		return (-1);
	}

	/*set the index of base interface*/
	if (!(ifindex = get_iface_index(ifname))) {
		objunref(nlh);
		return (-1);
	}

	if (!mac) {
		randhwaddr(lmac);
	} else {
		strncpy((char *)lmac, (char *)mac, ETH_ALEN);
	}

	if (!(req = objalloc(sizeof(*req), NULL))) {
		objunref(nlh);
		return (-1);
	}

	req->n.nlmsg_len = NLMSG_LENGTH(sizeof(struct ifinfomsg));
	req->n.nlmsg_type = RTM_NEWLINK;
	req->n.nlmsg_flags = NLM_F_CREATE | NLM_F_EXCL | NLM_F_REQUEST;

	/*config base/dev/mac*/
	addattr_l(&req->n, sizeof(*req), IFLA_LINK, &ifindex, 4);
	addattr_l(&req->n, sizeof(*req), IFLA_IFNAME, macdev, strlen(macdev));
	addattr_l(&req->n, sizeof(*req), IFLA_ADDRESS, lmac, ETH_ALEN);

	/*type*/
	linkinfo  = NLMSG_TAIL(&req->n);
	addattr_l(&req->n, sizeof(*req), IFLA_LINKINFO, NULL, 0);
	addattr_l(&req->n, sizeof(*req), IFLA_INFO_KIND, type, strlen(type));

	/*mode*/
	data = NLMSG_TAIL(&req->n);
	addattr_l(&req->n, sizeof(*req), IFLA_INFO_DATA, NULL, 0);
	addattr32(&req->n, sizeof(*req), IFLA_MACVLAN_MODE, MACVLAN_MODE_PRIVATE);
	data->rta_len = (char *)NLMSG_TAIL(&req->n) - (char *)data;
	linkinfo->rta_len = (char *)NLMSG_TAIL(&req->n) - (char *)linkinfo;

	objlock(nlh);
	ret = rtnl_talk(nlh, &req->n, 0, 0, NULL);
	objunlock(nlh);

	objunref(nlh);
	objunref(req);

	return (ret);
}
#endif

/** @brief Alter interface flags.
  * @param ifindex Interface index.
  * @param set Flags to set.
  * @param clear Flags to clear.
  * @returns -1 on error.*/
extern int set_interface_flags(int ifindex, int set, int clear) {
	struct iplink_req *req;
	int flags;

	if (!objref(nlh) && !(nlh = nlhandle(0))) {
		return (-1);
	}

	flags = ll_index_to_flags(ifindex);

	flags |= set;
	flags &= ~(clear);

	if (!(req = objalloc(sizeof(*req), NULL))) {
		objunref(nlh);
		return (-1);
	}

	req->n.nlmsg_len = NLMSG_LENGTH(sizeof(struct ifinfomsg));
	req->n.nlmsg_type = RTM_NEWLINK;
	req->n.nlmsg_flags = NLM_F_REQUEST;

	/*config base/dev/mac*/
	req->i.ifi_index = ifindex;
	req->i.ifi_flags = flags;
	req->i.ifi_change = set | clear;

	objlock(nlh);
	rtnl_talk(nlh, &req->n, 0, 0, NULL);
	objunlock(nlh);

	objunref(nlh);
	objunref(req);
	return (0);
}

/** @brief Set interface MAC addr.
  * @param ifindex Interface index.
  * @param hwaddr MAC address to set.
  * @returns -1 on error.*/
extern int set_interface_addr(int ifindex, const unsigned char *hwaddr) {
	struct iplink_req *req;

	if ((!objref(nlh) && !(nlh = nlhandle(0)))) {
		return (-1);
	}

	if (!(req = objalloc(sizeof(*req), NULL))) {
		objunref(nlh);
		return (-1);
	}

	req->n.nlmsg_len = NLMSG_LENGTH(sizeof(struct ifinfomsg));
	req->n.nlmsg_type = RTM_NEWLINK;
	req->n.nlmsg_flags = NLM_F_REQUEST;
	req->i.ifi_index = ifindex;

	/*config base/dev/mac*/
	addattr_l(&req->n, sizeof(*req), IFLA_ADDRESS, hwaddr, ETH_ALEN);

	objlock(nlh);
	rtnl_talk(nlh, &req->n, 0, 0, NULL);
	objunlock(nlh);

	objunref(nlh);
	objunref(req);
	return (0);
}

/** @brief Rename interface
  * @param ifindex Interface index.
  * @param name New interface name.
  * @returns -1 on error.*/
extern int set_interface_name(int ifindex, const char *name) {
	struct iplink_req *req;

	if ((!objref(nlh) && !(nlh = nlhandle(0)))) {
		return (-1);
	}

	if (!(req = objalloc(sizeof(*req), NULL))) {
		objunref(nlh);
		return (-1);
	}

	req->n.nlmsg_len = NLMSG_LENGTH(sizeof(struct ifinfomsg));
	req->n.nlmsg_type = RTM_NEWLINK;
	req->n.nlmsg_flags = NLM_F_REQUEST;
	req->i.ifi_index = ifindex;

	addattr_l(&req->n, sizeof(*req), IFLA_IFNAME, name, strlen((char *)name));

	objlock(nlh);
	rtnl_talk(nlh, &req->n, 0, 0, NULL);
	objunlock(nlh);

	objunref(nlh);
	objunref(req);
	return (0);
}

/** @brief Bind to device fd may be a existing socket.
  * @param iface Interface to bind too.
  * @param protocol Protocol to use.
  * @returns -1 on error.*/
extern int interface_bind(char *iface, int protocol) {
	struct sockaddr_ll sll;
	int proto = htons(protocol);
	int fd, ifindex;

	/*set the network dev up*/
	if (!(ifindex = get_iface_index(iface))) {
		return (-1);
	}
	set_interface_flags(ifindex, IFF_UP | IFF_RUNNING, 0);

	/* open network raw socket */
	if ((fd = socket(PF_PACKET, SOCK_RAW,  proto)) < 0) {
		return (-1);
	}

	/*bind to the interface*/
	memset(&sll, 0, sizeof(sll));
	sll.sll_family = PF_PACKET;
	sll.sll_protocol = proto;
	sll.sll_ifindex = ifindex;
	if (bind(fd, (struct sockaddr *)&sll, sizeof(sll)) < 0) {
		perror("bind failed");
		close(fd);
		return (-1);
	}

	return (fd);
}

/** @brief create random MAC address
  * @param addr Buffer char[ETH_ALEN] filled with the new address.*/
extern void randhwaddr(unsigned char *addr) {
	genrand(addr, ETH_ALEN);
	addr [0] &= 0xfe;       /* clear multicast bit */
	addr [0] |= 0x02;       /* set local assignment bit (IEEE802) */
}

/** @brief Create a tunnel device.
  * @param ifname Interface name to create..
  * @param hwaddr Hardware address to assign (optionally).
  * @param flags Flags to set device properties.
  * @returns Tunnel FD or -1 on error.*/
extern int create_tun(const char *ifname, const unsigned char *hwaddr, int flags) {
	struct ifreq ifr;
	int fd, ifindex;
	char *tundev = "/dev/net/tun";

	/* open the tun/tap clone dev*/
	if ((fd = open(tundev, O_RDWR)) < 0) {
		return (-1);
	}

	/* configure the device*/
	memset(&ifr, 0, sizeof(ifr));
	ifr.ifr_flags = flags;
	strncpy(ifr.ifr_name, ifname, IFNAMSIZ);
	if (ioctl(fd, TUNSETIFF, (void *)&ifr) < 0 ) {
		perror("ioctl(TUNSETIFF) failed\n");
		close(fd);
		return (-1);
	}

	if (!(ifindex = get_iface_index(ifname))) {
		return (-1);
	}

	/* set the MAC address*/
	if (hwaddr) {
		set_interface_addr(ifindex, hwaddr);
	}

	/*set the network dev up*/
	set_interface_flags(ifindex, IFF_UP | IFF_RUNNING | IFF_MULTICAST | IFF_BROADCAST, 0);

	return (fd);
}

/** @brief Set interface down.
  * @param ifname Interface name.
  * @param flags Additional flags to clear.
  * @returns -1 on error 0 on success.*/
extern int ifdown(const char *ifname, int flags) {
	int ifindex;

	/*down the device*/
	if (!(ifindex = get_iface_index(ifname))) {
		return (-1);
	}

	/*set the network dev up*/
	set_interface_flags(ifindex, 0, IFF_UP | IFF_RUNNING | flags);

	return (0);
}

/** @brief Set interface up.
  * @param ifname Interface name.
  * @param flags Additional flags to set.
  * @returns -1 on error 0 on success.*/
extern int ifup(const char *ifname, int flags) {
	int ifindex;

	/*down the device*/
	if (!(ifindex = get_iface_index(ifname))) {
		return (-1);
	}

	/*set the network dev up*/
	set_interface_flags(ifindex, IFF_UP | IFF_RUNNING | flags, 0);

	return (0);
}

/** @brief Rename interface helper.
  * @param oldname Original name.
  * @param newname New name.
  * @returns 0 on success.*/
extern int ifrename(const char *oldname, const char *newname) {
	int ifindex;

	ifdown(oldname, 0);

	if (!(ifindex = get_iface_index(oldname))) {
		return (-1);
	}
	set_interface_name(ifindex, newname);

	return (0);
}

/** @brief Get MAC addr for interface.
  * @param ifname Interface name
  * @param hwaddr Buffer to place MAC in char[ETH_ALEN]
  * @returns 0 on success.*/
extern int ifhwaddr(const char *ifname, unsigned char *hwaddr) {
	int ifindex;

	if (!hwaddr || strlenzero(ifname) || (strlen(ifname) > IFNAMSIZ) ||
			(!objref(nlh) && !(nlh = nlhandle(0)))) {
		return (-1);
	}

	/*set the index of base interface*/
	if (!(ifindex = get_iface_index(ifname))) {
		objunref(nlh);
		return (-1);
	}

	ll_index_to_addr(ifindex, hwaddr, ETH_ALEN);
	objunref(nlh);
	return (0);
}

/** @brief Set IP addr on interface.
  * @param ifname Interface to assign IP to
  * @param ipaddr IP Addr to assign.
  * @returns -1 on error.*/
extern int set_interface_ipaddr(char *ifname, char *ipaddr) {
	struct ipaddr_req *req;
	inet_prefix lcl;
	int ifindex, bcast;

	if ((!objref(nlh) && !(nlh = nlhandle(0)))) {
		return (-1);
	}

	if (!(req = objalloc(sizeof(*req), NULL))) {
		objunref(nlh);
		return (-1);
	}

	/*set the index of base interface*/
	if (!(ifindex = get_iface_index(ifname))) {
		objunref(nlh);
		return (-1);
	}

	req->n.nlmsg_len = NLMSG_LENGTH(sizeof(struct ifaddrmsg));
	req->n.nlmsg_type = RTM_NEWADDR;
	req->n.nlmsg_flags = NLM_F_REQUEST | NLM_F_EXCL | NLM_F_CREATE;

	req->i.ifa_scope = RT_SCOPE_HOST;
	req->i.ifa_index = ifindex;

	get_prefix(&lcl, ipaddr, AF_UNSPEC);
	req->i.ifa_family = lcl.family;
	req->i.ifa_prefixlen = lcl.bitlen;

	addattr_l(&req->n, sizeof(*req), IFA_LOCAL, &lcl.data, lcl.bytelen);
	addattr_l(&req->n, sizeof(*req), IFA_ADDRESS, &lcl.data, lcl.bytelen);
	if (lcl.family == AF_INET) {
		bcast = htonl((1 << (32 - lcl.bitlen)) - 1);
		addattr32(&req->n, sizeof(*req), IFA_BROADCAST, lcl.data[0] | bcast);
	}

	objlock(nlh);
	rtnl_talk(nlh, &req->n, 0, 0, NULL);
	objunlock(nlh);

	objunref(nlh);
	objunref(req);
	return (0);
}
#endif
/** @}*/

/** @brief Generate IPv6 address from mac address.
  *
  * @ingroup LIB-IP-IP6
  * this method is sourced from the following IEEE publication
  * Guidelines for 64-bit Global Identifier (EUI-64TM) Registration Authority
  * mac48 is char[ETH_ALEN] eui64 is char[8]
  * @param mac48 Buffer containing MAC address 6 bytes.
  * @param eui64 Buffer that will be written with address 8bytes.*/
extern void eui48to64(unsigned char *mac48, unsigned char *eui64) {
	eui64[0] = (mac48[0] & 0xFE) ^ 0x02; /*clear multicast bit and flip local asignment*/
	eui64[1] = mac48[1];
	eui64[2] = mac48[2];
	eui64[3] = 0xFF;
	eui64[4] = 0xFE;
	eui64[5] = mac48[3];
	eui64[6] = mac48[4];
	eui64[7] = mac48[5];
}

/** @brief Generate Unique Local IPv6 Unicast Addresses RFC 4193.
  *
  * @ingroup LIB-IP-IP6
  * @todo WIN32 support
  * @param iface External system interface name.
  * @param prefix A buffer char[6] that will contain the prefix.
  * @returns -1 on error.*/
#ifndef __WIN32
extern int get_ip6_addrprefix(const char *iface, unsigned char *prefix) {
	uint64_t ntpts;
	unsigned char eui64[8];
	unsigned char sha1[20];
	unsigned char mac48[ETH_ALEN];
	struct timeval tv;

	if (ifhwaddr(iface, mac48)) {
		return (-1);
	}

	gettimeofday(&tv, NULL);
	ntpts = tvtontp64(&tv);

	eui48to64(mac48, eui64);
	sha1sum2(sha1, (void *)&ntpts, sizeof(ntpts), (void *)eui64, sizeof(eui64));

	prefix[0] = 0xFD; /*0xFC | 0x01 FC00/7 with local bit set [8th bit]*/
	memcpy(prefix + 1, sha1+15, 5); /*LSD 40 bits of the SHA hash*/

	return (0);
}
#endif

/** @brief Return a score for a IPv4 addrress
  * @ingroup LIB-IP-IP4
  * @note This does not follow the RFC as gettaddrinfo would.
  * @param sa4 Socket addr to check.
  * @param ipaddr Buffer to place IP address.
  * @param iplen Length of IP buffer.
  * @returns Score based on the IP address Highest is "routable" lowest is Zeroconf.*/
int score_ipv4(struct sockaddr_in *sa4, char *ipaddr, int iplen) {
	uint32_t addr;
	int nscore;

	addr = sa4->sin_addr.s_addr;

	/* Get ipaddr string*/
	inet_ntop(AF_INET, &sa4->sin_addr, ipaddr, iplen);

	/* Score the IP*/
	if (!((0xa9fe0000 ^  ntohl(addr)) >> 16)) {
		nscore = IPV4_SCORE_ZEROCONF;
	} else if (reservedip(ipaddr)) {
		nscore = IPV4_SCORE_RESERVED;
	} else {
		nscore = IPV4_SCORE_ROUTABLE;
	}

	return nscore;
}

/** @brief Return a score for a IPv6 addrress
  * @ingroup LIB-IP-IP6
  * @note This does not follow the RFC as gettaddrinfo would.
  * @param sa6 Socket addr to check.
  * @param ipaddr Buffer to place IP address.
  * @param iplen Length of IP buffer.
  * @returns Score based on the IP address Highest is "routable" lowest is Internal allocation.*/
int score_ipv6(struct sockaddr_in6 *sa6, char *ipaddr, int iplen) {
	uint32_t *ipptr, match;
	int nscore;

#ifndef __WIN32
	ipptr = sa6->sin6_addr.s6_addr32;
#else
	ipptr = (uint32_t*)sa6->sin6_addr.u.Word;
#endif
	match = ntohl(ipptr[0]) >> 16;

	/* exclude link local multicast and special addresses */
	if (!(0xFE80 ^ match) || !(0xFF ^ (match >> 8)) || !match) {
		return 0;
	}

	/*Score ip private/sixin4/routable*/
	if (!(0xFC ^ (match >> 9))) {
		nscore = IPV6_SCORE_RESERVED;
	} else if (match == 2002) {
		nscore = IPV6_SCORE_SIXIN4;
	} else {
		nscore = IPV6_SCORE_ROUTABLE;
	}
	inet_ntop(AF_INET6, ipptr, ipaddr, iplen);

	return nscore;
}


/** @brief Find best IP adress for a interface.
  * @ingroup LIB-IFACE
  * @todo WIN32 Support
  * @param iface Interface name.
  * @param family PF_INET or PF_INET6.
  * @returns Best matching IP address for the interface.*/
#ifndef __WIN32
const char *get_ifipaddr(const char *iface, int family) {
	struct ifaddrs *ifaddr, *ifa;
	struct sockaddr_in *ipv4addr;
	int score = 0, nscore, iflen;
	uint32_t subnet = 0, match;
	char host[NI_MAXHOST] = "", tmp[NI_MAXHOST];

	if (!iface || getifaddrs(&ifaddr) == -1) {
		return NULL;
	}

	for (ifa = ifaddr; ifa != NULL; ifa = ifa->ifa_next) {
		iflen = strlen(iface);
		if ((ifa->ifa_addr == NULL) ||  strncmp(ifa->ifa_name, iface, iflen) || (ifa->ifa_addr->sa_family != family)) {
			continue;
		}

		/* Match aliases not vlans*/
		if ((strlen(ifa->ifa_name) > iflen) && (ifa->ifa_name[iflen] != ':')) {
			continue;
		}

		switch (ifa->ifa_addr->sa_family) {
			case AF_INET:
				/* Find best ip address for a interface lowest priority is given to zeroconf then reserved ip's
				 * finally find hte ip with shortest subnet bits.*/
				ipv4addr = (struct sockaddr_in*)ifa->ifa_netmask;
				match = ntohl(~ipv4addr->sin_addr.s_addr);

				nscore = score_ipv4((struct sockaddr_in*)ifa->ifa_addr, tmp, NI_MAXHOST);

				/* match score and subnet*/
				if  ((nscore > score) || ((nscore == score) && (match > subnet))) {
					score = nscore;
					subnet = match;
					strncpy(host, tmp, NI_MAXHOST);
				}
				break;
			case AF_INET6:
				nscore = score_ipv6((struct sockaddr_in6*)ifa->ifa_addr, tmp, NI_MAXHOST);

				if (nscore > score) {
					score = nscore;
					strncpy(host, tmp, NI_MAXHOST);
				}
				break;
		}
	}
	freeifaddrs(ifaddr);
	return (strlenzero(host)) ? NULL : strdup(host);
}
#endif<|MERGE_RESOLUTION|>--- conflicted
+++ resolved
@@ -274,15 +274,12 @@
 	return (delete_interface(ifname));
 }
 
-<<<<<<< HEAD
 /** @brief Create a kernal MAC VLAN
   * @param ifname Interface name to create
   * @param macdev Base interface
   * @param mac MAC address to use or random if NULL.
   * @returns -1 on error.*/
-=======
 #ifdef IFLA_MACVLAN_MODE
->>>>>>> 99859730
 extern int create_kernmac(char *ifname, char *macdev, unsigned char *mac) {
 	struct iplink_req *req;
 	struct rtattr *data, *linkinfo;
