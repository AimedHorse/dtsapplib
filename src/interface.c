/*
Copyright (C) 2012  Gregory Nietsky <gregory@distrotetch.co.za>
        http://www.distrotech.co.za

This program is free software: you can redistribute it and/or modify
it under the terms of the GNU General Public License as published by
the Free Software Foundation, either version 3 of the License, or
(at your option) any later version.

This program is distributed in the hope that it will be useful,
but WITHOUT ANY WARRANTY; without even the implied warranty of
MERCHANTABILITY or FITNESS FOR A PARTICULAR PURPOSE.  See the
GNU General Public License for more details.

You should have received a copy of the GNU General Public License
along with this program.  If not, see <http://www.gnu.org/licenses/>.
*/

/** @file
  * @ingroup LIB-IFACE
  * @brief Wrapper arround Linux libnetlink for managing network interfaces.
  * @addtogroup LIB-IFACE
  * @{*/


#ifndef __WIN32
#include <netinet/in.h>
#include <linux/if_vlan.h>
#include <linux/if_ether.h>
#include <linux/if_packet.h>
#include <linux/if_tun.h>
#include <linux/if_arp.h>
#include <linux/sockios.h>
#include <linux/if.h>
#include <ifaddrs.h>
#include <sys/ioctl.h>
#include <netdb.h>
#else
#include <winsock2.h>
#include <ws2tcpip.h>
#define ETH_ALEN 8
#endif

#include <sys/time.h>
#include <fcntl.h>
#include <stdio.h>
#include <stdint.h>
#include <string.h>
#include <unistd.h>

#include "include/dtsapp.h"
#ifndef __WIN32
#include "libnetlink/include/libnetlink.h"
#include "libnetlink/include/ll_map.h"
#include "libnetlink/include/utils.h"

static struct rtnl_handle *nlh;

#endif


/** @brief Order of precidence of ipv4*/
enum ipv4_score {
	/** @brief Zeroconf IP's 169.254/16*/
	IPV4_SCORE_ZEROCONF = 1 << 0,
	/** @brief Reseverd "private" ip addresses*/
	IPV4_SCORE_RESERVED = 1 << 1,
	/** @brief Routable IP's*/
	IPV4_SCORE_ROUTABLE = 1 << 2
};

/** @brief Return best ipv6 address in order of FFC/7 2002/16 ...*/
enum ipv6_score {
	/** @brief Adminstrivly allocated addresses (FC/7)*/
	IPV6_SCORE_RESERVED = 1 << 0,
	/** @brief 6in4 address space*/
	IPV6_SCORE_SIXIN4 = 1 << 1,
	/** @brief Other routable addresses*/
	IPV6_SCORE_ROUTABLE = 1 << 2
};

#ifndef __WIN32

/** @brief IP Netlink request.*/
struct iplink_req {
	/** @brief Netlink message header*/
	struct nlmsghdr		n;
	/** @brief Interface info message*/
	struct ifinfomsg	i;
	/** @brief Request buffer*/
	char			buf[1024];
};

/** @brief IP Netlink IP addr request.*/
struct ipaddr_req {
	/** @brief Netlink message header*/
	struct nlmsghdr		n;
	/** @brief Interface addr message*/
	struct ifaddrmsg	i;
	/** @brief Request buffer*/
	char			buf[1024];
};

static void nlhandle_free(void *data) {
	struct rtnl_handle *nlh = data;

	if (data) {
		rtnl_close(nlh);
	}
}

static struct rtnl_handle *nlhandle(int subscriptions) {
	struct rtnl_handle *nlh;

	if (!(nlh = objalloc(sizeof(*nlh), nlhandle_free)) || (rtnl_open(nlh, 0))) {
		if (nlh) {
			objunref(nlh);
		}
		return (NULL);
	}

	/*initilise the map*/
	ll_init_map(nlh, 0);
	objref(nlh);

	return (nlh);
}

/** @brief Close netlink socket on application termination.*/
extern void closenetlink() {
	if (nlh) {
		objunref(nlh);
	}
}

/** @brief Get the netlink interface for a named interface.
  * @param ifname Interface name.
  * @returns Index of the interface.*/
extern int get_iface_index(const char *ifname) {
	int ifindex;

	if (!objref(nlh) && !(nlh = nlhandle(0))) {
		return (0);
	}

	objlock(nlh);
	ll_init_map(nlh, 1);
	objunlock(nlh);

	ifindex = ll_name_to_index(ifname);

	objunref(nlh);
	return (ifindex);
}

/** @brief Delete network interface
  * @param iface Interface name to delete.
  * @returns -1 on error.*/
static int delete_interface(char *iface) {
	struct iplink_req *req;
	int ifindex, ret;

	/*check ifname grab a ref to nlh or open it*/
	if (strlenzero(iface) || (strlen(iface) > IFNAMSIZ) ||
			(!objref(nlh) && !(nlh = nlhandle(0)))) {
		return (-1);
	}

	/*set the index of base interface*/
	if (!(ifindex = get_iface_index(iface))) {
		objunref(nlh);
		return (-1);
	}

	if (!(req = objalloc(sizeof(*req), NULL))) {
		objunref(nlh);
		return (-1);
	}

	req->n.nlmsg_len = NLMSG_LENGTH(sizeof(struct ifinfomsg));
	req->n.nlmsg_type = RTM_DELLINK;
	req->n.nlmsg_flags = NLM_F_REQUEST;

	/*config base/dev/mac*/
	req->i.ifi_index = ifindex;

	objlock(nlh);
	ret = rtnl_talk(nlh, &req->n, 0, 0, NULL);
	objunlock(nlh);

	objunref(nlh);
	objunref(req);

	return (ret);
}

/** @brief Delete a VLAN.
  * @param ifname Interface we deleting vlan from.
  * @param vid VLAN id to delete.
  * @returns -1 on error.*/
extern int delete_kernvlan(char *ifname, int vid) {
	char iface[IFNAMSIZ+1];

	/*check ifname grab a ref to nlh or open it*/
	snprintf(iface, IFNAMSIZ, "%s.%i", ifname, vid);
	return (delete_interface(iface));
}


/** @brief Create a VLAN on a interface
  * @param ifname Interface to add VLAN to.
  * @param vid VLAN id to add.
  * @returns -1 on error.*/
extern int create_kernvlan(char *ifname, unsigned short vid) {
	struct iplink_req *req;
	char iface[IFNAMSIZ+1];
	struct rtattr *data, *linkinfo;
	char *type = "vlan";
	int ifindex, ret;

	if (strlenzero(ifname) || (strlen(ifname) > IFNAMSIZ) ||
			(!objref(nlh) && !(nlh = nlhandle(0)))) {
		return (-1);
	}

	/*set the index of base interface*/
	if (!(ifindex = get_iface_index(ifname))) {
		objunref(nlh);
		return (-1);
	}

	if (!(req = objalloc(sizeof(*req), NULL))) {
		objunref(nlh);
		return (-1);
	}

	snprintf(iface, IFNAMSIZ, "%s.%i", ifname, vid);
	req->n.nlmsg_len = NLMSG_LENGTH(sizeof(struct ifinfomsg));
	req->n.nlmsg_type = RTM_NEWLINK;
	req->n.nlmsg_flags = NLM_F_CREATE | NLM_F_EXCL | NLM_F_REQUEST;

	/*config base/dev/mac*/
	addattr_l(&req->n, sizeof(*req), IFLA_LINK, &ifindex, sizeof(ifindex));
	addattr_l(&req->n, sizeof(*req), IFLA_IFNAME, iface, strlen(iface));

	/*type*/
	linkinfo  = NLMSG_TAIL(&req->n);
	addattr_l(&req->n, sizeof(*req), IFLA_LINKINFO, NULL, 0);
	addattr_l(&req->n, sizeof(*req), IFLA_INFO_KIND, type, strlen(type));

	/*vid*/
	data = NLMSG_TAIL(&req->n);
	addattr_l(&req->n, sizeof(*req), IFLA_INFO_DATA, NULL, 0);
	addattr_l(&req->n, sizeof(*req), IFLA_VLAN_ID, &vid, sizeof(vid));

	data->rta_len = (char *)NLMSG_TAIL(&req->n) - (char *)data;
	linkinfo->rta_len = (char *)NLMSG_TAIL(&req->n) - (char *)linkinfo;

	objlock(nlh);
	ret = rtnl_talk(nlh, &req->n, 0, 0, NULL);
	objunlock(nlh);

	objunref(nlh);
	objunref(req);

	return (ret);
}

/** @brief Delete Kernel MAC VLAN
  * @param ifname Interface to delete.
  * @returns -1 on error.*/
extern int delete_kernmac(char *ifname) {

	return (delete_interface(ifname));
}

<<<<<<< HEAD
#ifdef IFLA_MACVLAN_MODE
=======
/** @brief Create a kernal MAC VLAN
  * @param ifname Interface name to create
  * @param macdev Base interface
  * @param mac MAC address to use or random if NULL.
  * @returns -1 on error.*/
>>>>>>> 3756d5f2
extern int create_kernmac(char *ifname, char *macdev, unsigned char *mac) {
	struct iplink_req *req;
	struct rtattr *data, *linkinfo;
	unsigned char lmac[ETH_ALEN];
	char *type = "macvlan";
	int ifindex, ret;

	if (strlenzero(ifname) || (strlen(ifname) > IFNAMSIZ) ||
			strlenzero(macdev) || (strlen(macdev) > IFNAMSIZ) ||
			(!objref(nlh) && !(nlh = nlhandle(0)))) {
		return (-1);
	}

	/*set the index of base interface*/
	if (!(ifindex = get_iface_index(ifname))) {
		objunref(nlh);
		return (-1);
	}

	if (!mac) {
		randhwaddr(lmac);
	} else {
		strncpy((char *)lmac, (char *)mac, ETH_ALEN);
	}

	if (!(req = objalloc(sizeof(*req), NULL))) {
		objunref(nlh);
		return (-1);
	}

	req->n.nlmsg_len = NLMSG_LENGTH(sizeof(struct ifinfomsg));
	req->n.nlmsg_type = RTM_NEWLINK;
	req->n.nlmsg_flags = NLM_F_CREATE | NLM_F_EXCL | NLM_F_REQUEST;

	/*config base/dev/mac*/
	addattr_l(&req->n, sizeof(*req), IFLA_LINK, &ifindex, 4);
	addattr_l(&req->n, sizeof(*req), IFLA_IFNAME, macdev, strlen(macdev));
	addattr_l(&req->n, sizeof(*req), IFLA_ADDRESS, lmac, ETH_ALEN);

	/*type*/
	linkinfo  = NLMSG_TAIL(&req->n);
	addattr_l(&req->n, sizeof(*req), IFLA_LINKINFO, NULL, 0);
	addattr_l(&req->n, sizeof(*req), IFLA_INFO_KIND, type, strlen(type));

	/*mode*/
	data = NLMSG_TAIL(&req->n);
	addattr_l(&req->n, sizeof(*req), IFLA_INFO_DATA, NULL, 0);
	addattr32(&req->n, sizeof(*req), IFLA_MACVLAN_MODE, MACVLAN_MODE_PRIVATE);
	data->rta_len = (char *)NLMSG_TAIL(&req->n) - (char *)data;
	linkinfo->rta_len = (char *)NLMSG_TAIL(&req->n) - (char *)linkinfo;

	objlock(nlh);
	ret = rtnl_talk(nlh, &req->n, 0, 0, NULL);
	objunlock(nlh);

	objunref(nlh);
	objunref(req);

	return (ret);
}
#endif

/** @brief Alter interface flags.
  * @param ifindex Interface index.
  * @param set Flags to set.
  * @param clear Flags to clear.
  * @returns -1 on error.*/
extern int set_interface_flags(int ifindex, int set, int clear) {
	struct iplink_req *req;
	int flags;

	if (!objref(nlh) && !(nlh = nlhandle(0))) {
		return (-1);
	}

	flags = ll_index_to_flags(ifindex);

	flags |= set;
	flags &= ~(clear);

	if (!(req = objalloc(sizeof(*req), NULL))) {
		objunref(nlh);
		return (-1);
	}

	req->n.nlmsg_len = NLMSG_LENGTH(sizeof(struct ifinfomsg));
	req->n.nlmsg_type = RTM_NEWLINK;
	req->n.nlmsg_flags = NLM_F_REQUEST;

	/*config base/dev/mac*/
	req->i.ifi_index = ifindex;
	req->i.ifi_flags = flags;
	req->i.ifi_change = set | clear;

	objlock(nlh);
	rtnl_talk(nlh, &req->n, 0, 0, NULL);
	objunlock(nlh);

	objunref(nlh);
	objunref(req);
	return (0);
}

/** @brief Set interface MAC addr.
  * @param ifindex Interface index.
  * @param hwaddr MAC address to set.
  * @returns -1 on error.*/
extern int set_interface_addr(int ifindex, const unsigned char *hwaddr) {
	struct iplink_req *req;

	if ((!objref(nlh) && !(nlh = nlhandle(0)))) {
		return (-1);
	}

	if (!(req = objalloc(sizeof(*req), NULL))) {
		objunref(nlh);
		return (-1);
	}

	req->n.nlmsg_len = NLMSG_LENGTH(sizeof(struct ifinfomsg));
	req->n.nlmsg_type = RTM_NEWLINK;
	req->n.nlmsg_flags = NLM_F_REQUEST;
	req->i.ifi_index = ifindex;

	/*config base/dev/mac*/
	addattr_l(&req->n, sizeof(*req), IFLA_ADDRESS, hwaddr, ETH_ALEN);

	objlock(nlh);
	rtnl_talk(nlh, &req->n, 0, 0, NULL);
	objunlock(nlh);

	objunref(nlh);
	objunref(req);
	return (0);
}

/** @brief Rename interface
  * @param ifindex Interface index.
  * @param name New interface name.
  * @returns -1 on error.*/
extern int set_interface_name(int ifindex, const char *name) {
	struct iplink_req *req;

	if ((!objref(nlh) && !(nlh = nlhandle(0)))) {
		return (-1);
	}

	if (!(req = objalloc(sizeof(*req), NULL))) {
		objunref(nlh);
		return (-1);
	}

	req->n.nlmsg_len = NLMSG_LENGTH(sizeof(struct ifinfomsg));
	req->n.nlmsg_type = RTM_NEWLINK;
	req->n.nlmsg_flags = NLM_F_REQUEST;
	req->i.ifi_index = ifindex;

	addattr_l(&req->n, sizeof(*req), IFLA_IFNAME, name, strlen((char *)name));

	objlock(nlh);
	rtnl_talk(nlh, &req->n, 0, 0, NULL);
	objunlock(nlh);

	objunref(nlh);
	objunref(req);
	return (0);
}

/** @brief Bind to device fd may be a existing socket.
  * @param iface Interface to bind too.
  * @param protocol Protocol to use.
  * @returns -1 on error.*/
extern int interface_bind(char *iface, int protocol) {
	struct sockaddr_ll sll;
	int proto = htons(protocol);
	int fd, ifindex;

	/*set the network dev up*/
	if (!(ifindex = get_iface_index(iface))) {
		return (-1);
	}
	set_interface_flags(ifindex, IFF_UP | IFF_RUNNING, 0);

	/* open network raw socket */
	if ((fd = socket(PF_PACKET, SOCK_RAW,  proto)) < 0) {
		return (-1);
	}

	/*bind to the interface*/
	memset(&sll, 0, sizeof(sll));
	sll.sll_family = PF_PACKET;
	sll.sll_protocol = proto;
	sll.sll_ifindex = ifindex;
	if (bind(fd, (struct sockaddr *)&sll, sizeof(sll)) < 0) {
		perror("bind failed");
		close(fd);
		return (-1);
	}

	return (fd);
}

/** @brief create random MAC address
  * @param addr Buffer char[ETH_ALEN] filled with the new address.*/
extern void randhwaddr(unsigned char *addr) {
	genrand(addr, ETH_ALEN);
	addr [0] &= 0xfe;       /* clear multicast bit */
	addr [0] |= 0x02;       /* set local assignment bit (IEEE802) */
}

/** @brief Create a tunnel device.
  * @param ifname Interface name to create..
  * @param hwaddr Hardware address to assign (optionally).
  * @param flags Flags to set device properties.
  * @returns Tunnel FD or -1 on error.*/
extern int create_tun(const char *ifname, const unsigned char *hwaddr, int flags) {
	struct ifreq ifr;
	int fd, ifindex;
	char *tundev = "/dev/net/tun";

	/* open the tun/tap clone dev*/
	if ((fd = open(tundev, O_RDWR)) < 0) {
		return (-1);
	}

	/* configure the device*/
	memset(&ifr, 0, sizeof(ifr));
	ifr.ifr_flags = flags;
	strncpy(ifr.ifr_name, ifname, IFNAMSIZ);
	if (ioctl(fd, TUNSETIFF, (void *)&ifr) < 0 ) {
		perror("ioctl(TUNSETIFF) failed\n");
		close(fd);
		return (-1);
	}

	if (!(ifindex = get_iface_index(ifname))) {
		return (-1);
	}

	/* set the MAC address*/
	if (hwaddr) {
		set_interface_addr(ifindex, hwaddr);
	}

	/*set the network dev up*/
	set_interface_flags(ifindex, IFF_UP | IFF_RUNNING | IFF_MULTICAST | IFF_BROADCAST, 0);

	return (fd);
}

/** @brief Set interface down.
  * @param ifname Interface name.
  * @param flags Additional flags to clear.
  * @returns -1 on error 0 on success.*/
extern int ifdown(const char *ifname, int flags) {
	int ifindex;

	/*down the device*/
	if (!(ifindex = get_iface_index(ifname))) {
		return (-1);
	}

	/*set the network dev up*/
	set_interface_flags(ifindex, 0, IFF_UP | IFF_RUNNING | flags);

	return (0);
}

/** @brief Set interface up.
  * @param ifname Interface name.
  * @param flags Additional flags to set.
  * @returns -1 on error 0 on success.*/
extern int ifup(const char *ifname, int flags) {
	int ifindex;

	/*down the device*/
	if (!(ifindex = get_iface_index(ifname))) {
		return (-1);
	}

	/*set the network dev up*/
	set_interface_flags(ifindex, IFF_UP | IFF_RUNNING | flags, 0);

	return (0);
}

/** @brief Rename interface helper.
  * @param oldname Original name.
  * @param newname New name.
  * @returns 0 on success.*/
extern int ifrename(const char *oldname, const char *newname) {
	int ifindex;

	ifdown(oldname, 0);

	if (!(ifindex = get_iface_index(oldname))) {
		return (-1);
	}
	set_interface_name(ifindex, newname);

	return (0);
}

/** @brief Get MAC addr for interface.
  * @param ifname Interface name
  * @param hwaddr Buffer to place MAC in char[ETH_ALEN]
  * @returns 0 on success.*/
extern int ifhwaddr(const char *ifname, unsigned char *hwaddr) {
	int ifindex;

	if (!hwaddr || strlenzero(ifname) || (strlen(ifname) > IFNAMSIZ) ||
			(!objref(nlh) && !(nlh = nlhandle(0)))) {
		return (-1);
	}

	/*set the index of base interface*/
	if (!(ifindex = get_iface_index(ifname))) {
		objunref(nlh);
		return (-1);
	}

	ll_index_to_addr(ifindex, hwaddr, ETH_ALEN);
	objunref(nlh);
	return (0);
}

/** @brief Set IP addr on interface.
  * @param ifname Interface to assign IP to
  * @param ipaddr IP Addr to assign.
  * @returns -1 on error.*/
extern int set_interface_ipaddr(char *ifname, char *ipaddr) {
	struct ipaddr_req *req;
	inet_prefix lcl;
	int ifindex, bcast;

	if ((!objref(nlh) && !(nlh = nlhandle(0)))) {
		return (-1);
	}

	if (!(req = objalloc(sizeof(*req), NULL))) {
		objunref(nlh);
		return (-1);
	}

	/*set the index of base interface*/
	if (!(ifindex = get_iface_index(ifname))) {
		objunref(nlh);
		return (-1);
	}

	req->n.nlmsg_len = NLMSG_LENGTH(sizeof(struct ifaddrmsg));
	req->n.nlmsg_type = RTM_NEWADDR;
	req->n.nlmsg_flags = NLM_F_REQUEST | NLM_F_EXCL | NLM_F_CREATE;

	req->i.ifa_scope = RT_SCOPE_HOST;
	req->i.ifa_index = ifindex;

	get_prefix(&lcl, ipaddr, AF_UNSPEC);
	req->i.ifa_family = lcl.family;
	req->i.ifa_prefixlen = lcl.bitlen;

	addattr_l(&req->n, sizeof(*req), IFA_LOCAL, &lcl.data, lcl.bytelen);
	addattr_l(&req->n, sizeof(*req), IFA_ADDRESS, &lcl.data, lcl.bytelen);
	if (lcl.family == AF_INET) {
		bcast = htonl((1 << (32 - lcl.bitlen)) - 1);
		addattr32(&req->n, sizeof(*req), IFA_BROADCAST, lcl.data[0] | bcast);
	}

	objlock(nlh);
	rtnl_talk(nlh, &req->n, 0, 0, NULL);
	objunlock(nlh);

	objunref(nlh);
	objunref(req);
	return (0);
}
#endif
/** @}*/

/** @brief Generate IPv6 address from mac address.
  *
  * @ingroup LIB-IP-IP6
  * this method is sourced from the following IEEE publication
  * Guidelines for 64-bit Global Identifier (EUI-64TM) Registration Authority
  * mac48 is char[ETH_ALEN] eui64 is char[8]
  * @param mac48 Buffer containing MAC address 6 bytes.
  * @param eui64 Buffer that will be written with address 8bytes.*/
extern void eui48to64(unsigned char *mac48, unsigned char *eui64) {
	eui64[0] = (mac48[0] & 0xFE) ^ 0x02; /*clear multicast bit and flip local asignment*/
	eui64[1] = mac48[1];
	eui64[2] = mac48[2];
	eui64[3] = 0xFF;
	eui64[4] = 0xFE;
	eui64[5] = mac48[3];
	eui64[6] = mac48[4];
	eui64[7] = mac48[5];
}

/** @brief Generate Unique Local IPv6 Unicast Addresses RFC 4193.
  *
  * @ingroup LIB-IP-IP6
  * @todo WIN32 support
  * @param iface External system interface name.
  * @param prefix A buffer char[6] that will contain the prefix.
  * @returns -1 on error.*/
#ifndef __WIN32
extern int get_ip6_addrprefix(const char *iface, unsigned char *prefix) {
	uint64_t ntpts;
	unsigned char eui64[8];
	unsigned char sha1[20];
	unsigned char mac48[ETH_ALEN];
	struct timeval tv;

	if (ifhwaddr(iface, mac48)) {
		return (-1);
	}

	gettimeofday(&tv, NULL);
	ntpts = tvtontp64(&tv);

	eui48to64(mac48, eui64);
	sha1sum2(sha1, (void *)&ntpts, sizeof(ntpts), (void *)eui64, sizeof(eui64));

	prefix[0] = 0xFD; /*0xFC | 0x01 FC00/7 with local bit set [8th bit]*/
	memcpy(prefix + 1, sha1+15, 5); /*LSD 40 bits of the SHA hash*/

	return (0);
}
#endif

/** @brief Return a score for a IPv4 addrress
  * @ingroup LIB-IP-IP4
  * @note This does not follow the RFC as gettaddrinfo would.
  * @param sa4 Socket addr to check.
  * @param ipaddr Buffer to place IP address.
  * @param iplen Length of IP buffer.
  * @returns Score based on the IP address Highest is "routable" lowest is Zeroconf.*/
int score_ipv4(struct sockaddr_in *sa4, char *ipaddr, int iplen) {
	uint32_t addr;
	int nscore;

	addr = sa4->sin_addr.s_addr;

	/* Get ipaddr string*/
	inet_ntop(AF_INET, &sa4->sin_addr, ipaddr, iplen);

	/* Score the IP*/
	if (!((0xa9fe0000 ^  ntohl(addr)) >> 16)) {
		nscore = IPV4_SCORE_ZEROCONF;
	} else if (reservedip(ipaddr)) {
		nscore = IPV4_SCORE_RESERVED;
	} else {
		nscore = IPV4_SCORE_ROUTABLE;
	}

	return nscore;
}

/** @brief Return a score for a IPv6 addrress
  * @ingroup LIB-IP-IP6
  * @note This does not follow the RFC as gettaddrinfo would.
  * @param sa6 Socket addr to check.
  * @param ipaddr Buffer to place IP address.
  * @param iplen Length of IP buffer.
  * @returns Score based on the IP address Highest is "routable" lowest is Internal allocation.*/
int score_ipv6(struct sockaddr_in6 *sa6, char *ipaddr, int iplen) {
	uint32_t *ipptr, match;
	int nscore;

#ifndef __WIN32
	ipptr = sa6->sin6_addr.s6_addr32;
#else
	ipptr = (uint32_t*)sa6->sin6_addr.u.Word;
#endif
	match = ntohl(ipptr[0]) >> 16;

	/* exclude link local multicast and special addresses */
	if (!(0xFE80 ^ match) || !(0xFF ^ (match >> 8)) || !match) {
		return 0;
	}

	/*Score ip private/sixin4/routable*/
	if (!(0xFC ^ (match >> 9))) {
		nscore = IPV6_SCORE_RESERVED;
	} else if (match == 2002) {
		nscore = IPV6_SCORE_SIXIN4;
	} else {
		nscore = IPV6_SCORE_ROUTABLE;
	}
	inet_ntop(AF_INET6, ipptr, ipaddr, iplen);

	return nscore;
}


/** @brief Find best IP adress for a interface.
  * @ingroup LIB-IFACE
  * @todo WIN32 Support
  * @param iface Interface name.
  * @param family PF_INET or PF_INET6.
  * @returns Best matching IP address for the interface.*/
#ifndef __WIN32
const char *get_ifipaddr(const char *iface, int family) {
	struct ifaddrs *ifaddr, *ifa;
	struct sockaddr_in *ipv4addr;
	int score = 0, nscore, iflen;
	uint32_t subnet = 0, match;
	char host[NI_MAXHOST] = "", tmp[NI_MAXHOST];

	if (!iface || getifaddrs(&ifaddr) == -1) {
		return NULL;
	}

	for (ifa = ifaddr; ifa != NULL; ifa = ifa->ifa_next) {
		iflen = strlen(iface);
		if ((ifa->ifa_addr == NULL) ||  strncmp(ifa->ifa_name, iface, iflen) || (ifa->ifa_addr->sa_family != family)) {
			continue;
		}

		/* Match aliases not vlans*/
		if ((strlen(ifa->ifa_name) > iflen) && (ifa->ifa_name[iflen] != ':')) {
			continue;
		}

		switch (ifa->ifa_addr->sa_family) {
			case AF_INET:
				/* Find best ip address for a interface lowest priority is given to zeroconf then reserved ip's
				 * finally find hte ip with shortest subnet bits.*/
				ipv4addr = (struct sockaddr_in*)ifa->ifa_netmask;
				match = ntohl(~ipv4addr->sin_addr.s_addr);

				nscore = score_ipv4((struct sockaddr_in*)ifa->ifa_addr, tmp, NI_MAXHOST);

				/* match score and subnet*/
				if  ((nscore > score) || ((nscore == score) && (match > subnet))) {
					score = nscore;
					subnet = match;
					strncpy(host, tmp, NI_MAXHOST);
				}
				break;
			case AF_INET6:
				nscore = score_ipv6((struct sockaddr_in6*)ifa->ifa_addr, tmp, NI_MAXHOST);

				if (nscore > score) {
					score = nscore;
					strncpy(host, tmp, NI_MAXHOST);
				}
				break;
		}
	}
	freeifaddrs(ifaddr);
	return (strlenzero(host)) ? NULL : strdup(host);
}
#endif<|MERGE_RESOLUTION|>--- conflicted
+++ resolved
@@ -274,15 +274,12 @@
 	return (delete_interface(ifname));
 }
 
-<<<<<<< HEAD
-#ifdef IFLA_MACVLAN_MODE
-=======
 /** @brief Create a kernal MAC VLAN
   * @param ifname Interface name to create
   * @param macdev Base interface
   * @param mac MAC address to use or random if NULL.
   * @returns -1 on error.*/
->>>>>>> 3756d5f2
+#ifdef IFLA_MACVLAN_MODE
 extern int create_kernmac(char *ifname, char *macdev, unsigned char *mac) {
 	struct iplink_req *req;
 	struct rtattr *data, *linkinfo;
